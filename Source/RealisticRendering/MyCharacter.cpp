// Fill out your copyright notice in the Description page of Project Settings.

#include "RealisticRendering.h"
#include "MyCharacter.h"
#include "MyHUD.h"
#include "StaticMeshResources.h"
#include "Networking.h"
#include <string>
#include "ImageUtils.h"
<<<<<<< HEAD
#include "ViewMode.h"
=======

class FViewMode
{
public:
	static void LogModeChange(FString ModeName)
	{
		UE_LOG(LogTemp, Warning, TEXT("Switch to view mode %s"), *ModeName);
	}

	/* Define console commands */
	static void Depth(UWorld *World)
	{
		check(World);
		LogModeChange(TEXT("Depth"));

		UGameViewportClient* Viewport = World->GetGameViewport();
		// Viewport->CurrentBufferVisualization
		Viewport->EngineShowFlags.SetVisualizeBuffer(true);
		SetCurrentBufferVisualizationMode(TEXT("SceneDepth"));
		// TODO: Enable post process or not will show interesting result.
		// Viewport->EngineShowFlags.SetPostProcessing(false);
	}

	static void SetCurrentBufferVisualizationMode(FString ViewMode)
	{
		// A complete list can be found from Engine/Config/BaseEngine.ini, Engine.BufferVisualizationMaterials
		// TODO: BaseColor is weird, check BUG.
		static IConsoleVariable* ICVar = IConsoleManager::Get().FindConsoleVariable(FBufferVisualizationData::GetVisualizationTargetConsoleCommandName());
		ICVar->Set(*ViewMode, ECVF_SetByCode);
	}

	static void Normal(UWorld *World)
	{
		LogModeChange(TEXT("Normal"));
		check(World);

		UGameViewportClient* Viewport = World->GetGameViewport();
		Viewport->EngineShowFlags.SetVisualizeBuffer(true);
		SetCurrentBufferVisualizationMode(TEXT("WorldNormal"));
	}


	static void Lit(UWorld* World)
	{
		LogModeChange(TEXT("Lit"));
		check(World);

		auto Viewport = World->GetGameViewport();
		ApplyViewMode(VMI_Lit, true, Viewport->EngineShowFlags);

		Viewport->EngineShowFlags.SetMaterials(true);
	}

	static void Unlit(UWorld* World)
	{
		LogModeChange(TEXT("Unlit"));
		check(World);

		auto Viewport = World->GetGameViewport();
		ApplyViewMode(VMI_Unlit, true, Viewport->EngineShowFlags);
		Viewport->EngineShowFlags.SetMaterials(false);
	}

	static void Object(UWorld* World)
	{
		LogModeChange(TEXT("Object"));
		check(World);

		auto Viewport = World->GetGameViewport();
		/* This is from ShowFlags.cpp and not working, give it up.
		Viewport->EngineShowFlags.SetLighting(false);
		Viewport->EngineShowFlags.LightFunctions = 0;
		Viewport->EngineShowFlags.SetPostProcessing(false);
		Viewport->EngineShowFlags.AtmosphericFog = 0;
		Viewport->EngineShowFlags.DynamicShadows = 0;
		*/
		ApplyViewMode(VMI_Lit, true, Viewport->EngineShowFlags);
		// Need to toggle this view mode
		// Viewport->EngineShowFlags.SetMaterials(true);

		Viewport->EngineShowFlags.SetMaterials(false);
		Viewport->EngineShowFlags.SetLighting(false);
		Viewport->EngineShowFlags.SetBSPTriangles(true);
		Viewport->EngineShowFlags.SetVertexColors(true);
		Viewport->EngineShowFlags.SetPostProcessing(false);
		Viewport->EngineShowFlags.SetHMDDistortion(false);

		GVertexColorViewMode = EVertexColorViewMode::Color;
	}

#define REG_VIEW(COMMAND, DESC, DELEGATE) \
		IConsoleManager::Get().RegisterConsoleCommand(TEXT(COMMAND), TEXT(DESC), \
			FConsoleCommandWithWorldDelegate::CreateStatic(DELEGATE), ECVF_Default);
		/*
	static void RegisterViewModeCommand(FString Command, FString Description, FConsoleCommandWithWorldDelegate Delegate)
	{
		// ViewMode
		IConsoleObject* VisionDepthCMd = IConsoleManager::Get().RegisterConsoleCommand(
			TEXT("VisionDepth"),
			TEXT("Change the viewport to depth mode"),
			FConsoleCommandWithWorldDelegate::CreateStatic(FViewMode::Depth),
			ECVF_Default
			);
	}
	*/

	static void RegisterCommands()
	{
		REG_VIEW("VisionDepth", "Change the Viewport to Depth Mode", Depth);
		REG_VIEW("VisionNormal", "Show Normal", Normal);
		REG_VIEW("VisionObject", "Show object instance map", Object);
		REG_VIEW("VisionLit", "Show Lit Rendering", Lit);
		REG_VIEW("VisionUnlit", "Show Unlit Rendering", Unlit);

		/*
		IConsoleObject* VisionLitCmd = IConsoleManager::Get().RegisterConsoleCommand(
			TEXT("VisionLit"),
			TEXT("Show Lit rendering"),
			FConsoleCommandWithWorldDelegate::CreateStatic(VisionLit),
			ECVF_Default
			);

		IConsoleObject* VisionUnlitCmd = IConsoleManager::Get().RegisterConsoleCommand(
			TEXT("VisionUnlit"),
			TEXT("Show Unlit rendering"),
			FConsoleCommandWithWorldDelegate::CreateStatic(VisionUnlit),
			ECVF_Default
			);
		*/
	}
};
>>>>>>> 296b8cbc


// Sets default values
AMyCharacter::AMyCharacter()
{
 	// Set this character to call Tick() every frame.  You can turn this off to improve performance if you don't need it.
	PrimaryActorTick.bCanEverTick = true;
	NetworkManager = NewObject<UNetworkManager>();
	NetworkManager->World = this->GetWorld();
}

// Called when the game starts or when spawned
void AMyCharacter::BeginPlay()
{
	Super::BeginPlay();

	DefineConsoleCommands();
	NetworkManager->ListenSocket();
}

void AMyCharacter::NotifyClient(FString Message)
{
	// Send a message to client to say a new frame is rendered.
	NetworkManager->SendMessage(Message);
}

void AMyCharacter::TakeScreenShot(FString Filename)
{
	static uint32 NumCaptured = 0;
	NumCaptured++;
	Filename = FString::Printf(TEXT("%04d.png"), NumCaptured);
	TArray<FColor> Bitmap;
	UE_LOG(LogTemp, Warning, TEXT("Make a screenshot to %s"), *Filename); // TODO: Show full filename

	bool bScreenshotSuccessful = false;
	UGameViewportClient* ViewportClient = GetWorld()->GetGameViewport();
	FViewport* InViewport = ViewportClient->Viewport;
	bScreenshotSuccessful = GetViewportScreenShot(InViewport, Bitmap);
	// ViewportClient->GetHighResScreenshotConfig().MergeMaskIntoAlpha(Bitmap);
	// Ensure that all pixels' alpha is set to 255
	for (auto& Color : Bitmap)
	{
		Color.A = 255;
	}

	if (bScreenshotSuccessful)
	{
		FString ScreenShotName = Filename;
		FIntVector Size(InViewport->GetSizeXY().X, InViewport->GetSizeXY().Y, 0);
		// TODO: Need to blend alpha, a bit weird from screen.


		TArray<uint8> CompressedBitmap;
		FImageUtils::CompressImageArray(Size.X, Size.Y, Bitmap, CompressedBitmap);
		FFileHelper::SaveArrayToFile(CompressedBitmap, *ScreenShotName);
		NotifyClient(FString::Printf(TEXT("%s"), *Filename)); // Send a message after file is saved.
	}
	else
	{
		NotifyClient(TEXT("Screen capture failed"));
	}
}

// Called every frame
void AMyCharacter::Tick( float DeltaTime )
{
	Super::Tick( DeltaTime );

}

// Called to bind functionality to input
void AMyCharacter::SetupPlayerInputComponent(class UInputComponent* InputComponent)
{
	Super::SetupPlayerInputComponent(InputComponent);

	check(InputComponent);

	InputComponent->BindAxis("MoveForward", this, &AMyCharacter::MoveForward);
	InputComponent->BindAxis("MoveRight", this, &AMyCharacter::MoveRight);

	// Handle Mouse Input
	InputComponent->BindAxis("Turn", this, &APawn::AddControllerYawInput);
	InputComponent->BindAxis("LookUp", this, &APawn::AddControllerPitchInput);

	InputComponent->BindAction("Fire", IE_Pressed, this, &AMyCharacter::OnFire);
}

void AMyCharacter::MoveForward(float Value)
{
	if (Value != 0.0f)
	{
		AddMovementInput(GetActorForwardVector(), Value);
	}
}

void AMyCharacter::MoveRight(float Value)
{
	if (Value != 0.0f)
	{
		AddMovementInput(GetActorRightVector(), Value);
	}
}

void AMyCharacter::OnFire()
{
	DispatchCommands();
	PaintAllObjects();
	TakeScreenShot(TEXT(""));

	UE_LOG(LogTemp, Warning, TEXT("Fire"));
	FHitResult HitResult;
	// The original version for the shooting game use CameraComponent
	FVector StartLocation = GetActorLocation();
	FRotator Direction = GetActorRotation();

	FVector EndLocation = StartLocation + Direction.Vector() * 10000;
	FCollisionQueryParams QueryParams;
	QueryParams.AddIgnoredActor(this);

	if (GetWorld()->LineTraceSingleByChannel(HitResult, StartLocation, EndLocation, ECC_Visibility, QueryParams))
	{
		AActor* HitActor = HitResult.GetActor();

		// UE_LOG(LogTemp, Warning, TEXT("%s"), *HitActor->GetActorLabel());
		// Draw a bounding box of the hitted object and also output the name of it.
	}
}

void AMyCharacter::PaintAllObjects()
{
	// Iterate over all actors
	ULevel* Level = GetLevel();
	for (auto Actor : Level->Actors)
	{
		if (Actor && Actor->IsA(AStaticMeshActor::StaticClass())) // Only StaticMeshActor is interesting
		{
			// if (Actor->GetActorLabel() == FString("SM_Door43"))
			{
				PaintObject(Actor);
			}
		}
	}

	// Paint actor using floodfill.
}

void AMyCharacter::PaintObject(AActor* Actor)
{
	TArray<UMeshComponent*> PaintableComponents;
	// TInlineComponentArray<UMeshComponent*> MeshComponents;
	// Actor->GetComponents<UMeshComponent>(MeshComponents);
	Actor->GetComponents<UMeshComponent>(PaintableComponents);


	for (auto MeshComponent : PaintableComponents)
	{
		if (UStaticMeshComponent* StaticMeshComponent = Cast<UStaticMeshComponent>(MeshComponent))
		{
			if (UStaticMesh* StaticMesh = StaticMeshComponent->StaticMesh)
			{
				uint32 PaintingMeshLODIndex = 0;
				uint32 NumLODLevel = StaticMeshComponent->StaticMesh->RenderData->LODResources.Num();
				check(NumLODLevel == 1);
				FStaticMeshLODResources& LODModel = StaticMeshComponent->StaticMesh->RenderData->LODResources[PaintingMeshLODIndex];
				FStaticMeshComponentLODInfo* InstanceMeshLODInfo = NULL;

				// PaintingMeshLODIndex + 1 is the minimum requirement, enlarge if not satisfied
				StaticMeshComponent->SetLODDataCount(PaintingMeshLODIndex + 1, StaticMeshComponent->LODData.Num());
				InstanceMeshLODInfo = &StaticMeshComponent->LODData[PaintingMeshLODIndex];

				if (!InstanceMeshLODInfo->OverrideVertexColors) {
					InstanceMeshLODInfo->OverrideVertexColors = new FColorVertexBuffer;

					FColor FillColor = FColor(255, 255, 255, 255);
					InstanceMeshLODInfo->OverrideVertexColors->InitFromSingleColor(FColor::White, LODModel.GetNumVertices());
				}

				uint32 NumVertices = LODModel.GetNumVertices();
				check(InstanceMeshLODInfo->OverrideVertexColors);
				check(NumVertices <= InstanceMeshLODInfo->OverrideVertexColors->GetNumVertices());
				StaticMeshComponent->CachePaintedDataIfNecessary();

				FColor NewColor = FColor(FMath::RandRange(0, 255), FMath::RandRange(0, 255), FMath::RandRange(0, 255), 255);
				for (uint32 ColorIndex = 0; ColorIndex < NumVertices; ++ColorIndex)
				{
					// FColor NewColor = FColor(FMath::RandRange(0, 255), FMath::RandRange(0, 255), FMath::RandRange(0, 255), 255);
					// LODModel.ColorVertexBuffer.VertexColor(ColorIndex) = NewColor;  // This is vertex level
					// Need to initialize the vertex buffer first
					uint32 NumOverrideVertexColors = InstanceMeshLODInfo->OverrideVertexColors->GetNumVertices(),
						NumPaintedVertices = InstanceMeshLODInfo->PaintedVertices.Num();
					check(NumOverrideVertexColors == NumPaintedVertices);
					InstanceMeshLODInfo->OverrideVertexColors->VertexColor(ColorIndex) = NewColor;
					InstanceMeshLODInfo->PaintedVertices[ColorIndex].Color = NewColor;
				}
				BeginInitResource(InstanceMeshLODInfo->OverrideVertexColors);
				StaticMeshComponent->MarkRenderStateDirty();
				// BeginUpdateResourceRHI(InstanceMeshLODInfo->OverrideVertexColors);


				/*
				// TODO: Need to check other LOD levels
				// Use flood fill to paint mesh vertices
				UE_LOG(LogTemp, Warning, TEXT("%s:%s has %d vertices"), *Actor->GetActorLabel(), *StaticMeshComponent->GetName(), NumVertices);

				if (LODModel.ColorVertexBuffer.GetNumVertices() == 0)
				{
					// Mesh doesn't have a color vertex buffer yet!  We'll create one now.
					LODModel.ColorVertexBuffer.InitFromSingleColor(FColor(255, 255, 255, 255), LODModel.GetNumVertices());
				}

				*/
			}
		}
	}
}

void Hello()
{
	UE_LOG(LogTemp, Warning, TEXT("Hello World."));
}


void AMyCharacter::ActionWrapper(const TArray<FString>& Args)
{
	UE_LOG(LogTemp, Warning, TEXT("The arg of action is %s"), *Args[0]);
}

void AMyCharacter::DispatchCommands()
{
	auto SetViewMode = FConsoleCommandWithArgsDelegate::CreateStatic(FViewMode::SetMode);
	// CommandDispatcher.BindCommand("vset /mode/(?<ViewMode>.*)", SetViewMode); // Better to check the correctness at compile time
	CommandDispatcher.BindCommand("vset /mode/(.*)", SetViewMode); // Better to check the correctness at compile time
	auto GetViewMode = FConsoleCommandWithArgsDelegate::CreateStatic(FViewMode::GetMode);
	CommandDispatcher.BindCommand("vget /mode", GetViewMode);
	CommandDispatcher.Exec("vset /mode/depth");
	CommandDispatcher.Exec("vget /mode");

	/*
	CommandDispatcher.BindCommand("vget /camera/[id]/location", Command);
	CommandDispatcher.BindCommand("vget /camera/[id]/rotation", Command);
	CommandDispatcher.BindCommand("vget /camera/[id]/name", Command);
	CommandDispatcher.BindCommand("vget /camera/[id]/image", Command); // Take a screenshot and return filename

	CommandDispatcher.BindCommand("vset /camera/[id]/location [x] [y] [z]", Command);
	// CommandDispatcher.BindCommand("vset /camera/[id]/rotation [x] [y] [z]", Command);
	*/
	CommandDispatcher.Alias("VisionDepth", "vset /mode/depth"); // Alias for human interaction
	CommandDispatcher.Alias("VisionCamInfo", "vget /camera/0/name");

}

void AMyCharacter::DefineConsoleCommands()
{
	// Example Command, Hello
	IConsoleObject* HelloCmd = IConsoleManager::Get().RegisterConsoleCommand(
		TEXT("Hello"),
		TEXT("Print a hello message to Log"),
		FConsoleCommandDelegate::CreateStatic(Hello),
		ECVF_Default
		);

	// Select An Object, this is done through OnFire event
	// ViewMode
	FViewMode::RegisterCommands();

	// Show and Hide the Cursor
	IConsoleObject* ToggleCursorCmd = IConsoleManager::Get().RegisterConsoleCommand(
		TEXT("VisionToggleCursor"),
		TEXT("Toggle whether the cursor is visible"),
		FConsoleCommandDelegate::CreateStatic(AMyHUD::ToggleCursor),
		ECVF_Default
		);

	// Show labels on the screen
	IConsoleObject* ToggleLabelCmd = IConsoleManager::Get().RegisterConsoleCommand(
		TEXT("VisionToggleLabel"),
		TEXT("Toggle whether the label of object is visible"),
		FConsoleCommandDelegate::CreateStatic(AMyHUD::ToggleLabel),
		ECVF_Default
		);

	// Make Screen Shot


	// Add Action Command
	IConsoleManager::Get().RegisterConsoleCommand(
		TEXT("VisionForward"),
		TEXT("Move Camera Forward"),
		FConsoleCommandWithArgsDelegate::CreateUObject(this, &AMyCharacter::ActionWrapper),
		// it also provides CreateRAW
		ECVF_Default
		);
}
<|MERGE_RESOLUTION|>--- conflicted
+++ resolved
@@ -1,437 +1,302 @@
-// Fill out your copyright notice in the Description page of Project Settings.
-
-#include "RealisticRendering.h"
-#include "MyCharacter.h"
-#include "MyHUD.h"
-#include "StaticMeshResources.h"
-#include "Networking.h"
-#include <string>
-#include "ImageUtils.h"
-<<<<<<< HEAD
-#include "ViewMode.h"
-=======
-
-class FViewMode
-{
-public:
-	static void LogModeChange(FString ModeName)
-	{
-		UE_LOG(LogTemp, Warning, TEXT("Switch to view mode %s"), *ModeName);
-	}
-
-	/* Define console commands */
-	static void Depth(UWorld *World)
-	{
-		check(World);
-		LogModeChange(TEXT("Depth"));
-
-		UGameViewportClient* Viewport = World->GetGameViewport();
-		// Viewport->CurrentBufferVisualization
-		Viewport->EngineShowFlags.SetVisualizeBuffer(true);
-		SetCurrentBufferVisualizationMode(TEXT("SceneDepth"));
-		// TODO: Enable post process or not will show interesting result.
-		// Viewport->EngineShowFlags.SetPostProcessing(false);
-	}
-
-	static void SetCurrentBufferVisualizationMode(FString ViewMode)
-	{
-		// A complete list can be found from Engine/Config/BaseEngine.ini, Engine.BufferVisualizationMaterials
-		// TODO: BaseColor is weird, check BUG.
-		static IConsoleVariable* ICVar = IConsoleManager::Get().FindConsoleVariable(FBufferVisualizationData::GetVisualizationTargetConsoleCommandName());
-		ICVar->Set(*ViewMode, ECVF_SetByCode);
-	}
-
-	static void Normal(UWorld *World)
-	{
-		LogModeChange(TEXT("Normal"));
-		check(World);
-
-		UGameViewportClient* Viewport = World->GetGameViewport();
-		Viewport->EngineShowFlags.SetVisualizeBuffer(true);
-		SetCurrentBufferVisualizationMode(TEXT("WorldNormal"));
-	}
-
-
-	static void Lit(UWorld* World)
-	{
-		LogModeChange(TEXT("Lit"));
-		check(World);
-
-		auto Viewport = World->GetGameViewport();
-		ApplyViewMode(VMI_Lit, true, Viewport->EngineShowFlags);
-
-		Viewport->EngineShowFlags.SetMaterials(true);
-	}
-
-	static void Unlit(UWorld* World)
-	{
-		LogModeChange(TEXT("Unlit"));
-		check(World);
-
-		auto Viewport = World->GetGameViewport();
-		ApplyViewMode(VMI_Unlit, true, Viewport->EngineShowFlags);
-		Viewport->EngineShowFlags.SetMaterials(false);
-	}
-
-	static void Object(UWorld* World)
-	{
-		LogModeChange(TEXT("Object"));
-		check(World);
-
-		auto Viewport = World->GetGameViewport();
-		/* This is from ShowFlags.cpp and not working, give it up.
-		Viewport->EngineShowFlags.SetLighting(false);
-		Viewport->EngineShowFlags.LightFunctions = 0;
-		Viewport->EngineShowFlags.SetPostProcessing(false);
-		Viewport->EngineShowFlags.AtmosphericFog = 0;
-		Viewport->EngineShowFlags.DynamicShadows = 0;
-		*/
-		ApplyViewMode(VMI_Lit, true, Viewport->EngineShowFlags);
-		// Need to toggle this view mode
-		// Viewport->EngineShowFlags.SetMaterials(true);
-
-		Viewport->EngineShowFlags.SetMaterials(false);
-		Viewport->EngineShowFlags.SetLighting(false);
-		Viewport->EngineShowFlags.SetBSPTriangles(true);
-		Viewport->EngineShowFlags.SetVertexColors(true);
-		Viewport->EngineShowFlags.SetPostProcessing(false);
-		Viewport->EngineShowFlags.SetHMDDistortion(false);
-
-		GVertexColorViewMode = EVertexColorViewMode::Color;
-	}
-
-#define REG_VIEW(COMMAND, DESC, DELEGATE) \
-		IConsoleManager::Get().RegisterConsoleCommand(TEXT(COMMAND), TEXT(DESC), \
-			FConsoleCommandWithWorldDelegate::CreateStatic(DELEGATE), ECVF_Default);
-		/*
-	static void RegisterViewModeCommand(FString Command, FString Description, FConsoleCommandWithWorldDelegate Delegate)
-	{
-		// ViewMode
-		IConsoleObject* VisionDepthCMd = IConsoleManager::Get().RegisterConsoleCommand(
-			TEXT("VisionDepth"),
-			TEXT("Change the viewport to depth mode"),
-			FConsoleCommandWithWorldDelegate::CreateStatic(FViewMode::Depth),
-			ECVF_Default
-			);
-	}
-	*/
-
-	static void RegisterCommands()
-	{
-		REG_VIEW("VisionDepth", "Change the Viewport to Depth Mode", Depth);
-		REG_VIEW("VisionNormal", "Show Normal", Normal);
-		REG_VIEW("VisionObject", "Show object instance map", Object);
-		REG_VIEW("VisionLit", "Show Lit Rendering", Lit);
-		REG_VIEW("VisionUnlit", "Show Unlit Rendering", Unlit);
-
-		/*
-		IConsoleObject* VisionLitCmd = IConsoleManager::Get().RegisterConsoleCommand(
-			TEXT("VisionLit"),
-			TEXT("Show Lit rendering"),
-			FConsoleCommandWithWorldDelegate::CreateStatic(VisionLit),
-			ECVF_Default
-			);
-
-		IConsoleObject* VisionUnlitCmd = IConsoleManager::Get().RegisterConsoleCommand(
-			TEXT("VisionUnlit"),
-			TEXT("Show Unlit rendering"),
-			FConsoleCommandWithWorldDelegate::CreateStatic(VisionUnlit),
-			ECVF_Default
-			);
-		*/
-	}
-};
->>>>>>> 296b8cbc
-
-
-// Sets default values
-AMyCharacter::AMyCharacter()
-{
- 	// Set this character to call Tick() every frame.  You can turn this off to improve performance if you don't need it.
-	PrimaryActorTick.bCanEverTick = true;
-	NetworkManager = NewObject<UNetworkManager>();
-	NetworkManager->World = this->GetWorld();
-}
-
-// Called when the game starts or when spawned
-void AMyCharacter::BeginPlay()
-{
-	Super::BeginPlay();
-
-	DefineConsoleCommands();
-	NetworkManager->ListenSocket();
-}
-
-void AMyCharacter::NotifyClient(FString Message)
-{
-	// Send a message to client to say a new frame is rendered.
-	NetworkManager->SendMessage(Message);
-}
-
-void AMyCharacter::TakeScreenShot(FString Filename)
-{
-	static uint32 NumCaptured = 0;
-	NumCaptured++;
-	Filename = FString::Printf(TEXT("%04d.png"), NumCaptured);
-	TArray<FColor> Bitmap;
-	UE_LOG(LogTemp, Warning, TEXT("Make a screenshot to %s"), *Filename); // TODO: Show full filename
-
-	bool bScreenshotSuccessful = false;
-	UGameViewportClient* ViewportClient = GetWorld()->GetGameViewport();
-	FViewport* InViewport = ViewportClient->Viewport;
-	bScreenshotSuccessful = GetViewportScreenShot(InViewport, Bitmap);
-	// ViewportClient->GetHighResScreenshotConfig().MergeMaskIntoAlpha(Bitmap);
-	// Ensure that all pixels' alpha is set to 255
-	for (auto& Color : Bitmap)
-	{
-		Color.A = 255;
-	}
-
-	if (bScreenshotSuccessful)
-	{
-		FString ScreenShotName = Filename;
-		FIntVector Size(InViewport->GetSizeXY().X, InViewport->GetSizeXY().Y, 0);
-		// TODO: Need to blend alpha, a bit weird from screen.
-
-
-		TArray<uint8> CompressedBitmap;
-		FImageUtils::CompressImageArray(Size.X, Size.Y, Bitmap, CompressedBitmap);
-		FFileHelper::SaveArrayToFile(CompressedBitmap, *ScreenShotName);
-		NotifyClient(FString::Printf(TEXT("%s"), *Filename)); // Send a message after file is saved.
-	}
-	else
-	{
-		NotifyClient(TEXT("Screen capture failed"));
-	}
-}
-
-// Called every frame
-void AMyCharacter::Tick( float DeltaTime )
-{
-	Super::Tick( DeltaTime );
-
-}
-
-// Called to bind functionality to input
-void AMyCharacter::SetupPlayerInputComponent(class UInputComponent* InputComponent)
-{
-	Super::SetupPlayerInputComponent(InputComponent);
-
-	check(InputComponent);
-
-	InputComponent->BindAxis("MoveForward", this, &AMyCharacter::MoveForward);
-	InputComponent->BindAxis("MoveRight", this, &AMyCharacter::MoveRight);
-
-	// Handle Mouse Input
-	InputComponent->BindAxis("Turn", this, &APawn::AddControllerYawInput);
-	InputComponent->BindAxis("LookUp", this, &APawn::AddControllerPitchInput);
-
-	InputComponent->BindAction("Fire", IE_Pressed, this, &AMyCharacter::OnFire);
-}
-
-void AMyCharacter::MoveForward(float Value)
-{
-	if (Value != 0.0f)
-	{
-		AddMovementInput(GetActorForwardVector(), Value);
-	}
-}
-
-void AMyCharacter::MoveRight(float Value)
-{
-	if (Value != 0.0f)
-	{
-		AddMovementInput(GetActorRightVector(), Value);
-	}
-}
-
-void AMyCharacter::OnFire()
-{
-	DispatchCommands();
-	PaintAllObjects();
-	TakeScreenShot(TEXT(""));
-
-	UE_LOG(LogTemp, Warning, TEXT("Fire"));
-	FHitResult HitResult;
-	// The original version for the shooting game use CameraComponent
-	FVector StartLocation = GetActorLocation();
-	FRotator Direction = GetActorRotation();
-
-	FVector EndLocation = StartLocation + Direction.Vector() * 10000;
-	FCollisionQueryParams QueryParams;
-	QueryParams.AddIgnoredActor(this);
-
-	if (GetWorld()->LineTraceSingleByChannel(HitResult, StartLocation, EndLocation, ECC_Visibility, QueryParams))
-	{
-		AActor* HitActor = HitResult.GetActor();
-
-		// UE_LOG(LogTemp, Warning, TEXT("%s"), *HitActor->GetActorLabel());
-		// Draw a bounding box of the hitted object and also output the name of it.
-	}
-}
-
-void AMyCharacter::PaintAllObjects()
-{
-	// Iterate over all actors
-	ULevel* Level = GetLevel();
-	for (auto Actor : Level->Actors)
-	{
-		if (Actor && Actor->IsA(AStaticMeshActor::StaticClass())) // Only StaticMeshActor is interesting
-		{
-			// if (Actor->GetActorLabel() == FString("SM_Door43"))
-			{
-				PaintObject(Actor);
-			}
-		}
-	}
-
-	// Paint actor using floodfill.
-}
-
-void AMyCharacter::PaintObject(AActor* Actor)
-{
-	TArray<UMeshComponent*> PaintableComponents;
-	// TInlineComponentArray<UMeshComponent*> MeshComponents;
-	// Actor->GetComponents<UMeshComponent>(MeshComponents);
-	Actor->GetComponents<UMeshComponent>(PaintableComponents);
-
-
-	for (auto MeshComponent : PaintableComponents)
-	{
-		if (UStaticMeshComponent* StaticMeshComponent = Cast<UStaticMeshComponent>(MeshComponent))
-		{
-			if (UStaticMesh* StaticMesh = StaticMeshComponent->StaticMesh)
-			{
-				uint32 PaintingMeshLODIndex = 0;
-				uint32 NumLODLevel = StaticMeshComponent->StaticMesh->RenderData->LODResources.Num();
-				check(NumLODLevel == 1);
-				FStaticMeshLODResources& LODModel = StaticMeshComponent->StaticMesh->RenderData->LODResources[PaintingMeshLODIndex];
-				FStaticMeshComponentLODInfo* InstanceMeshLODInfo = NULL;
-
-				// PaintingMeshLODIndex + 1 is the minimum requirement, enlarge if not satisfied
-				StaticMeshComponent->SetLODDataCount(PaintingMeshLODIndex + 1, StaticMeshComponent->LODData.Num());
-				InstanceMeshLODInfo = &StaticMeshComponent->LODData[PaintingMeshLODIndex];
-
-				if (!InstanceMeshLODInfo->OverrideVertexColors) {
-					InstanceMeshLODInfo->OverrideVertexColors = new FColorVertexBuffer;
-
-					FColor FillColor = FColor(255, 255, 255, 255);
-					InstanceMeshLODInfo->OverrideVertexColors->InitFromSingleColor(FColor::White, LODModel.GetNumVertices());
-				}
-
-				uint32 NumVertices = LODModel.GetNumVertices();
-				check(InstanceMeshLODInfo->OverrideVertexColors);
-				check(NumVertices <= InstanceMeshLODInfo->OverrideVertexColors->GetNumVertices());
-				StaticMeshComponent->CachePaintedDataIfNecessary();
-
-				FColor NewColor = FColor(FMath::RandRange(0, 255), FMath::RandRange(0, 255), FMath::RandRange(0, 255), 255);
-				for (uint32 ColorIndex = 0; ColorIndex < NumVertices; ++ColorIndex)
-				{
-					// FColor NewColor = FColor(FMath::RandRange(0, 255), FMath::RandRange(0, 255), FMath::RandRange(0, 255), 255);
-					// LODModel.ColorVertexBuffer.VertexColor(ColorIndex) = NewColor;  // This is vertex level
-					// Need to initialize the vertex buffer first
-					uint32 NumOverrideVertexColors = InstanceMeshLODInfo->OverrideVertexColors->GetNumVertices(),
-						NumPaintedVertices = InstanceMeshLODInfo->PaintedVertices.Num();
-					check(NumOverrideVertexColors == NumPaintedVertices);
-					InstanceMeshLODInfo->OverrideVertexColors->VertexColor(ColorIndex) = NewColor;
-					InstanceMeshLODInfo->PaintedVertices[ColorIndex].Color = NewColor;
-				}
-				BeginInitResource(InstanceMeshLODInfo->OverrideVertexColors);
-				StaticMeshComponent->MarkRenderStateDirty();
-				// BeginUpdateResourceRHI(InstanceMeshLODInfo->OverrideVertexColors);
-
-
-				/*
-				// TODO: Need to check other LOD levels
-				// Use flood fill to paint mesh vertices
-				UE_LOG(LogTemp, Warning, TEXT("%s:%s has %d vertices"), *Actor->GetActorLabel(), *StaticMeshComponent->GetName(), NumVertices);
-
-				if (LODModel.ColorVertexBuffer.GetNumVertices() == 0)
-				{
-					// Mesh doesn't have a color vertex buffer yet!  We'll create one now.
-					LODModel.ColorVertexBuffer.InitFromSingleColor(FColor(255, 255, 255, 255), LODModel.GetNumVertices());
-				}
-
-				*/
-			}
-		}
-	}
-}
-
-void Hello()
-{
-	UE_LOG(LogTemp, Warning, TEXT("Hello World."));
-}
-
-
-void AMyCharacter::ActionWrapper(const TArray<FString>& Args)
-{
-	UE_LOG(LogTemp, Warning, TEXT("The arg of action is %s"), *Args[0]);
-}
-
-void AMyCharacter::DispatchCommands()
-{
-	auto SetViewMode = FConsoleCommandWithArgsDelegate::CreateStatic(FViewMode::SetMode);
-	// CommandDispatcher.BindCommand("vset /mode/(?<ViewMode>.*)", SetViewMode); // Better to check the correctness at compile time
-	CommandDispatcher.BindCommand("vset /mode/(.*)", SetViewMode); // Better to check the correctness at compile time
-	auto GetViewMode = FConsoleCommandWithArgsDelegate::CreateStatic(FViewMode::GetMode);
-	CommandDispatcher.BindCommand("vget /mode", GetViewMode);
-	CommandDispatcher.Exec("vset /mode/depth");
-	CommandDispatcher.Exec("vget /mode");
-
-	/*
-	CommandDispatcher.BindCommand("vget /camera/[id]/location", Command);
-	CommandDispatcher.BindCommand("vget /camera/[id]/rotation", Command);
-	CommandDispatcher.BindCommand("vget /camera/[id]/name", Command);
-	CommandDispatcher.BindCommand("vget /camera/[id]/image", Command); // Take a screenshot and return filename
-
-	CommandDispatcher.BindCommand("vset /camera/[id]/location [x] [y] [z]", Command);
-	// CommandDispatcher.BindCommand("vset /camera/[id]/rotation [x] [y] [z]", Command);
-	*/
-	CommandDispatcher.Alias("VisionDepth", "vset /mode/depth"); // Alias for human interaction
-	CommandDispatcher.Alias("VisionCamInfo", "vget /camera/0/name");
-
-}
-
-void AMyCharacter::DefineConsoleCommands()
-{
-	// Example Command, Hello
-	IConsoleObject* HelloCmd = IConsoleManager::Get().RegisterConsoleCommand(
-		TEXT("Hello"),
-		TEXT("Print a hello message to Log"),
-		FConsoleCommandDelegate::CreateStatic(Hello),
-		ECVF_Default
-		);
-
-	// Select An Object, this is done through OnFire event
-	// ViewMode
-	FViewMode::RegisterCommands();
-
-	// Show and Hide the Cursor
-	IConsoleObject* ToggleCursorCmd = IConsoleManager::Get().RegisterConsoleCommand(
-		TEXT("VisionToggleCursor"),
-		TEXT("Toggle whether the cursor is visible"),
-		FConsoleCommandDelegate::CreateStatic(AMyHUD::ToggleCursor),
-		ECVF_Default
-		);
-
-	// Show labels on the screen
-	IConsoleObject* ToggleLabelCmd = IConsoleManager::Get().RegisterConsoleCommand(
-		TEXT("VisionToggleLabel"),
-		TEXT("Toggle whether the label of object is visible"),
-		FConsoleCommandDelegate::CreateStatic(AMyHUD::ToggleLabel),
-		ECVF_Default
-		);
-
-	// Make Screen Shot
-
-
-	// Add Action Command
-	IConsoleManager::Get().RegisterConsoleCommand(
-		TEXT("VisionForward"),
-		TEXT("Move Camera Forward"),
-		FConsoleCommandWithArgsDelegate::CreateUObject(this, &AMyCharacter::ActionWrapper),
-		// it also provides CreateRAW
-		ECVF_Default
-		);
-}
+// Fill out your copyright notice in the Description page of Project Settings.
+
+#include "RealisticRendering.h"
+#include "MyCharacter.h"
+#include "MyHUD.h"
+#include "StaticMeshResources.h"
+#include "Networking.h"
+#include <string>
+#include "ImageUtils.h"
+#include "ViewMode.h"
+
+// Sets default values
+AMyCharacter::AMyCharacter()
+{
+ 	// Set this character to call Tick() every frame.  You can turn this off to improve performance if you don't need it.
+	PrimaryActorTick.bCanEverTick = true;
+	NetworkManager = NewObject<UNetworkManager>();
+	NetworkManager->World = this->GetWorld();
+}
+
+// Called when the game starts or when spawned
+void AMyCharacter::BeginPlay()
+{
+	Super::BeginPlay();
+
+	DefineConsoleCommands();
+	NetworkManager->ListenSocket();
+}
+
+void AMyCharacter::NotifyClient(FString Message)
+{
+	// Send a message to client to say a new frame is rendered.
+	NetworkManager->SendMessage(Message);
+}
+
+void AMyCharacter::TakeScreenShot(FString Filename)
+{
+	static uint32 NumCaptured = 0;
+	NumCaptured++;
+	Filename = FString::Printf(TEXT("%04d.png"), NumCaptured);
+	TArray<FColor> Bitmap;
+	UE_LOG(LogTemp, Warning, TEXT("Make a screenshot to %s"), *Filename); // TODO: Show full filename
+
+	bool bScreenshotSuccessful = false;
+	UGameViewportClient* ViewportClient = GetWorld()->GetGameViewport();
+	FViewport* InViewport = ViewportClient->Viewport;
+	bScreenshotSuccessful = GetViewportScreenShot(InViewport, Bitmap);
+	// ViewportClient->GetHighResScreenshotConfig().MergeMaskIntoAlpha(Bitmap);
+	// Ensure that all pixels' alpha is set to 255
+	for (auto& Color : Bitmap)
+	{
+		Color.A = 255;
+	}
+
+	if (bScreenshotSuccessful)
+	{
+		FString ScreenShotName = Filename;
+		FIntVector Size(InViewport->GetSizeXY().X, InViewport->GetSizeXY().Y, 0);
+		// TODO: Need to blend alpha, a bit weird from screen.
+
+
+		TArray<uint8> CompressedBitmap;
+		FImageUtils::CompressImageArray(Size.X, Size.Y, Bitmap, CompressedBitmap);
+		FFileHelper::SaveArrayToFile(CompressedBitmap, *ScreenShotName);
+		NotifyClient(FString::Printf(TEXT("%s"), *Filename)); // Send a message after file is saved.
+	}
+	else
+	{
+		NotifyClient(TEXT("Screen capture failed"));
+	}
+}
+
+// Called every frame
+void AMyCharacter::Tick( float DeltaTime )
+{
+	Super::Tick( DeltaTime );
+
+}
+
+// Called to bind functionality to input
+void AMyCharacter::SetupPlayerInputComponent(class UInputComponent* InputComponent)
+{
+	Super::SetupPlayerInputComponent(InputComponent);
+
+	check(InputComponent);
+
+	InputComponent->BindAxis("MoveForward", this, &AMyCharacter::MoveForward);
+	InputComponent->BindAxis("MoveRight", this, &AMyCharacter::MoveRight);
+
+	// Handle Mouse Input
+	InputComponent->BindAxis("Turn", this, &APawn::AddControllerYawInput);
+	InputComponent->BindAxis("LookUp", this, &APawn::AddControllerPitchInput);
+
+	InputComponent->BindAction("Fire", IE_Pressed, this, &AMyCharacter::OnFire);
+}
+
+void AMyCharacter::MoveForward(float Value)
+{
+	if (Value != 0.0f)
+	{
+		AddMovementInput(GetActorForwardVector(), Value);
+	}
+}
+
+void AMyCharacter::MoveRight(float Value)
+{
+	if (Value != 0.0f)
+	{
+		AddMovementInput(GetActorRightVector(), Value);
+	}
+}
+
+void AMyCharacter::OnFire()
+{
+	DispatchCommands();
+	PaintAllObjects();
+	TakeScreenShot(TEXT(""));
+
+	UE_LOG(LogTemp, Warning, TEXT("Fire"));
+	FHitResult HitResult;
+	// The original version for the shooting game use CameraComponent
+	FVector StartLocation = GetActorLocation();
+	FRotator Direction = GetActorRotation();
+
+	FVector EndLocation = StartLocation + Direction.Vector() * 10000;
+	FCollisionQueryParams QueryParams;
+	QueryParams.AddIgnoredActor(this);
+
+	if (GetWorld()->LineTraceSingleByChannel(HitResult, StartLocation, EndLocation, ECC_Visibility, QueryParams))
+	{
+		AActor* HitActor = HitResult.GetActor();
+
+		// UE_LOG(LogTemp, Warning, TEXT("%s"), *HitActor->GetActorLabel());
+		// Draw a bounding box of the hitted object and also output the name of it.
+	}
+}
+
+void AMyCharacter::PaintAllObjects()
+{
+	// Iterate over all actors
+	ULevel* Level = GetLevel();
+	for (auto Actor : Level->Actors)
+	{
+		if (Actor && Actor->IsA(AStaticMeshActor::StaticClass())) // Only StaticMeshActor is interesting
+		{
+			// if (Actor->GetActorLabel() == FString("SM_Door43"))
+			{
+				PaintObject(Actor);
+			}
+		}
+	}
+
+	// Paint actor using floodfill.
+}
+
+void AMyCharacter::PaintObject(AActor* Actor)
+{
+	TArray<UMeshComponent*> PaintableComponents;
+	// TInlineComponentArray<UMeshComponent*> MeshComponents;
+	// Actor->GetComponents<UMeshComponent>(MeshComponents);
+	Actor->GetComponents<UMeshComponent>(PaintableComponents);
+
+
+	for (auto MeshComponent : PaintableComponents)
+	{
+		if (UStaticMeshComponent* StaticMeshComponent = Cast<UStaticMeshComponent>(MeshComponent))
+		{
+			if (UStaticMesh* StaticMesh = StaticMeshComponent->StaticMesh)
+			{
+				uint32 PaintingMeshLODIndex = 0;
+				uint32 NumLODLevel = StaticMeshComponent->StaticMesh->RenderData->LODResources.Num();
+				check(NumLODLevel == 1);
+				FStaticMeshLODResources& LODModel = StaticMeshComponent->StaticMesh->RenderData->LODResources[PaintingMeshLODIndex];
+				FStaticMeshComponentLODInfo* InstanceMeshLODInfo = NULL;
+
+				// PaintingMeshLODIndex + 1 is the minimum requirement, enlarge if not satisfied
+				StaticMeshComponent->SetLODDataCount(PaintingMeshLODIndex + 1, StaticMeshComponent->LODData.Num());
+				InstanceMeshLODInfo = &StaticMeshComponent->LODData[PaintingMeshLODIndex];
+
+				if (!InstanceMeshLODInfo->OverrideVertexColors) {
+					InstanceMeshLODInfo->OverrideVertexColors = new FColorVertexBuffer;
+
+					FColor FillColor = FColor(255, 255, 255, 255);
+					InstanceMeshLODInfo->OverrideVertexColors->InitFromSingleColor(FColor::White, LODModel.GetNumVertices());
+				}
+
+				uint32 NumVertices = LODModel.GetNumVertices();
+				check(InstanceMeshLODInfo->OverrideVertexColors);
+				check(NumVertices <= InstanceMeshLODInfo->OverrideVertexColors->GetNumVertices());
+				StaticMeshComponent->CachePaintedDataIfNecessary();
+
+				FColor NewColor = FColor(FMath::RandRange(0, 255), FMath::RandRange(0, 255), FMath::RandRange(0, 255), 255);
+				for (uint32 ColorIndex = 0; ColorIndex < NumVertices; ++ColorIndex)
+				{
+					// FColor NewColor = FColor(FMath::RandRange(0, 255), FMath::RandRange(0, 255), FMath::RandRange(0, 255), 255);
+					// LODModel.ColorVertexBuffer.VertexColor(ColorIndex) = NewColor;  // This is vertex level
+					// Need to initialize the vertex buffer first
+					uint32 NumOverrideVertexColors = InstanceMeshLODInfo->OverrideVertexColors->GetNumVertices(),
+						NumPaintedVertices = InstanceMeshLODInfo->PaintedVertices.Num();
+					check(NumOverrideVertexColors == NumPaintedVertices);
+					InstanceMeshLODInfo->OverrideVertexColors->VertexColor(ColorIndex) = NewColor;
+					InstanceMeshLODInfo->PaintedVertices[ColorIndex].Color = NewColor;
+				}
+				BeginInitResource(InstanceMeshLODInfo->OverrideVertexColors);
+				StaticMeshComponent->MarkRenderStateDirty();
+				// BeginUpdateResourceRHI(InstanceMeshLODInfo->OverrideVertexColors);
+
+
+				/*
+				// TODO: Need to check other LOD levels
+				// Use flood fill to paint mesh vertices
+				UE_LOG(LogTemp, Warning, TEXT("%s:%s has %d vertices"), *Actor->GetActorLabel(), *StaticMeshComponent->GetName(), NumVertices);
+
+				if (LODModel.ColorVertexBuffer.GetNumVertices() == 0)
+				{
+					// Mesh doesn't have a color vertex buffer yet!  We'll create one now.
+					LODModel.ColorVertexBuffer.InitFromSingleColor(FColor(255, 255, 255, 255), LODModel.GetNumVertices());
+				}
+
+				*/
+			}
+		}
+	}
+}
+
+void Hello()
+{
+	UE_LOG(LogTemp, Warning, TEXT("Hello World."));
+}
+
+
+void AMyCharacter::ActionWrapper(const TArray<FString>& Args)
+{
+	UE_LOG(LogTemp, Warning, TEXT("The arg of action is %s"), *Args[0]);
+}
+
+void AMyCharacter::DispatchCommands()
+{
+	auto SetViewMode = FConsoleCommandWithArgsDelegate::CreateStatic(FViewMode::SetMode);
+	// CommandDispatcher.BindCommand("vset /mode/(?<ViewMode>.*)", SetViewMode); // Better to check the correctness at compile time
+	CommandDispatcher.BindCommand("vset /mode/(.*)", SetViewMode); // Better to check the correctness at compile time
+	auto GetViewMode = FConsoleCommandWithArgsDelegate::CreateStatic(FViewMode::GetMode);
+	CommandDispatcher.BindCommand("vget /mode", GetViewMode);
+	CommandDispatcher.Exec("vset /mode/depth");
+	CommandDispatcher.Exec("vget /mode");
+
+	/*
+	CommandDispatcher.BindCommand("vget /camera/[id]/location", Command);
+	CommandDispatcher.BindCommand("vget /camera/[id]/rotation", Command);
+	CommandDispatcher.BindCommand("vget /camera/[id]/name", Command);
+	CommandDispatcher.BindCommand("vget /camera/[id]/image", Command); // Take a screenshot and return filename
+
+	CommandDispatcher.BindCommand("vset /camera/[id]/location [x] [y] [z]", Command);
+	// CommandDispatcher.BindCommand("vset /camera/[id]/rotation [x] [y] [z]", Command);
+	*/
+	CommandDispatcher.Alias("VisionDepth", "vset /mode/depth"); // Alias for human interaction
+	CommandDispatcher.Alias("VisionCamInfo", "vget /camera/0/name");
+
+}
+
+void AMyCharacter::DefineConsoleCommands()
+{
+	// Example Command, Hello
+	IConsoleObject* HelloCmd = IConsoleManager::Get().RegisterConsoleCommand(
+		TEXT("Hello"),
+		TEXT("Print a hello message to Log"),
+		FConsoleCommandDelegate::CreateStatic(Hello),
+		ECVF_Default
+		);
+
+	// Select An Object, this is done through OnFire event
+	// ViewMode
+	FViewMode::RegisterCommands();
+
+	// Show and Hide the Cursor
+	IConsoleObject* ToggleCursorCmd = IConsoleManager::Get().RegisterConsoleCommand(
+		TEXT("VisionToggleCursor"),
+		TEXT("Toggle whether the cursor is visible"),
+		FConsoleCommandDelegate::CreateStatic(AMyHUD::ToggleCursor),
+		ECVF_Default
+		);
+
+	// Show labels on the screen
+	IConsoleObject* ToggleLabelCmd = IConsoleManager::Get().RegisterConsoleCommand(
+		TEXT("VisionToggleLabel"),
+		TEXT("Toggle whether the label of object is visible"),
+		FConsoleCommandDelegate::CreateStatic(AMyHUD::ToggleLabel),
+		ECVF_Default
+		);
+
+	// Make Screen Shot
+
+
+	// Add Action Command
+	IConsoleManager::Get().RegisterConsoleCommand(
+		TEXT("VisionForward"),
+		TEXT("Move Camera Forward"),
+		FConsoleCommandWithArgsDelegate::CreateUObject(this, &AMyCharacter::ActionWrapper),
+		// it also provides CreateRAW
+		ECVF_Default
+		);
+}