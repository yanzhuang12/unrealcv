#include "UnrealCVPrivate.h"
#include "UE4CVServer.h"
#include "ConsoleHelper.h"

FConsoleHelper::FConsoleHelper()
{
	// Add Unreal Console Support
	IConsoleObject* VGetCmd = IConsoleManager::Get().RegisterConsoleCommand(
		TEXT("vget"),
		TEXT("Set resource in Unreal Engine"),
		FConsoleCommandWithArgsDelegate::CreateRaw(this, &FConsoleHelper::VGet)
		);

	IConsoleObject* VSetCmd = IConsoleManager::Get().RegisterConsoleCommand(
		TEXT("vset"),
		TEXT("Set resource in Unreal Engine"),
		FConsoleCommandWithArgsDelegate::CreateRaw(this, &FConsoleHelper::VSet)
		);

	IConsoleObject* VRunCmd = IConsoleManager::Get().RegisterConsoleCommand(
		TEXT("vrun"),
		// TEXT("Exec alias"),
		TEXT("Exec Unreal Engine commands"),
		FConsoleCommandWithArgsDelegate::CreateRaw(this, &FConsoleHelper::VRun)
		);
}

FConsoleHelper& FConsoleHelper::Get()
{
	static FConsoleHelper Singleton;
	return Singleton;
}

void FConsoleHelper::SetCommandDispatcher(FCommandDispatcher* InCommandDispatcher)
{
	CommandDispatcher = InCommandDispatcher;
}

FConsoleOutputDevice* FConsoleHelper::GetConsole() // The ConsoleOutputDevice will depend on the external world, so we need to use a get function
{
	static FConsoleOutputDevice* ConsoleOutputDevice = nullptr;
	static UWorld* CurrentWorld = nullptr;
	if (ConsoleOutputDevice == nullptr || CurrentWorld != GWorld)
	{
		ConsoleOutputDevice = new FConsoleOutputDevice(GWorld->GetGameViewport()->ViewportConsole); // TODO: Check the pointers
	}
	return ConsoleOutputDevice;
}

void FConsoleHelper::VRun(const TArray<FString>& Args)
{
	if (CommandDispatcher == nullptr)
	{
		UE_LOG(LogUnrealCV, Error, TEXT("CommandDispatcher not set"));
	}
<<<<<<< HEAD
	// Provide support to alias
	if (Args.Num() == 1)
	{
		FString Alias = Args[0];
		FString Cmd = FString::Printf(TEXT("vrun %s"), *Alias);
		FUE4CVServer::Get().InitWorld();
		FExecStatus ExecStatus = CommandDispatcher->Exec(Cmd);
		GetConsole()->Log(ExecStatus.GetMessage());
	}
	else
=======
	FString Cmd = "vrun ";
	uint32 NumArgs = Args.Num();
	if (NumArgs == 0) return;

	for (uint32 ArgIndex = 0; ArgIndex < NumArgs-1; ArgIndex++)
>>>>>>> 49ae07b5
	{
		Cmd += Args[ArgIndex] + " ";
	}
	Cmd += Args[NumArgs-1]; // Maybe a more elegant implementation for joining string
	FUE4CVServer::Get().InitGWorld();
	FExecStatus ExecStatus = CommandDispatcher->Exec(Cmd);
	UE_LOG(LogUnrealCV, Warning, TEXT("vrun helper function, the real command is %s"), *Cmd);
	// In the console mode, output should be writen to the output log.
	UE_LOG(LogUnrealCV, Warning, TEXT("%s"), *ExecStatus.GetMessage());
	GetConsole()->Log(ExecStatus.GetMessage());
}

void FConsoleHelper::VGet(const TArray<FString>& Args)
{
	if (CommandDispatcher == nullptr)
	{
		UE_LOG(LogUnrealCV, Error, TEXT("CommandDispatcher not set"));
	}
	// TODO: Is there any way to know which command trigger this handler?
	// Join string
	FString Cmd = "vget ";
	uint32 NumArgs = Args.Num();
	if (NumArgs == 0) return;

	for (uint32 ArgIndex = 0; ArgIndex < NumArgs-1; ArgIndex++)
	{
		Cmd += Args[ArgIndex] + " ";
	}
	Cmd += Args[NumArgs-1]; // Maybe a more elegant implementation for joining string
	FUE4CVServer::Get().InitWorld();
	FExecStatus ExecStatus = CommandDispatcher->Exec(Cmd);
	UE_LOG(LogUnrealCV, Warning, TEXT("vget helper function, the real command is %s"), *Cmd);
	// In the console mode, output should be writen to the output log.
	UE_LOG(LogUnrealCV, Warning, TEXT("%s"), *ExecStatus.GetMessage());
	GetConsole()->Log(ExecStatus.GetMessage());
}

void FConsoleHelper::VSet(const TArray<FString>& Args)
{
	if (CommandDispatcher == nullptr)
	{
		UE_LOG(LogUnrealCV, Error, TEXT("CommandDispatcher not set"));
	}
	FString Cmd = "vset ";
	uint32 NumArgs = Args.Num();
	if (NumArgs == 0) return;

	for (uint32 ArgIndex = 0; ArgIndex < NumArgs-1; ArgIndex++)
	{
		Cmd += Args[ArgIndex] + " ";
	}
	Cmd += Args[NumArgs-1];
	FUE4CVServer::Get().InitWorld();
	FExecStatus ExecStatus = CommandDispatcher->Exec(Cmd);
	// Output result to the console
	UE_LOG(LogUnrealCV, Warning, TEXT("vset helper function, the real command is %s"), *Cmd);
	UE_LOG(LogUnrealCV, Warning, TEXT("%s"), *ExecStatus.GetMessage());
	GetConsole()->Log(ExecStatus.GetMessage());
}<|MERGE_RESOLUTION|>--- conflicted
+++ resolved
@@ -53,29 +53,16 @@
 	{
 		UE_LOG(LogUnrealCV, Error, TEXT("CommandDispatcher not set"));
 	}
-<<<<<<< HEAD
-	// Provide support to alias
-	if (Args.Num() == 1)
-	{
-		FString Alias = Args[0];
-		FString Cmd = FString::Printf(TEXT("vrun %s"), *Alias);
-		FUE4CVServer::Get().InitWorld();
-		FExecStatus ExecStatus = CommandDispatcher->Exec(Cmd);
-		GetConsole()->Log(ExecStatus.GetMessage());
-	}
-	else
-=======
 	FString Cmd = "vrun ";
 	uint32 NumArgs = Args.Num();
 	if (NumArgs == 0) return;
 
 	for (uint32 ArgIndex = 0; ArgIndex < NumArgs-1; ArgIndex++)
->>>>>>> 49ae07b5
 	{
 		Cmd += Args[ArgIndex] + " ";
 	}
 	Cmd += Args[NumArgs-1]; // Maybe a more elegant implementation for joining string
-	FUE4CVServer::Get().InitGWorld();
+	FUE4CVServer::Get().InitWorld();
 	FExecStatus ExecStatus = CommandDispatcher->Exec(Cmd);
 	UE_LOG(LogUnrealCV, Warning, TEXT("vrun helper function, the real command is %s"), *Cmd);
 	// In the console mode, output should be writen to the output log.
