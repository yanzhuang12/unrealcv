--- conflicted
+++ resolved
@@ -6,17 +6,7 @@
 {
 	FDispatcherDelegate Cmd;
 	FString Help;
-<<<<<<< HEAD
 
-	// Cmd = FDispatcherDelegate::CreateRaw(this, &FPluginCommandHandler::GetPort);
-	// CommandDispatcher->BindCommand("vget /unrealcv/port", Cmd, "Get port from the plugin listening to");
-	//
-	// Cmd = FDispatcherDelegate::CreateRaw(this, &FPluginCommandHandler::SetPort);
-	// CommandDispatcher->BindCommand("vset /unrealcv/port [uint]", Cmd, "Set port the plugin listening to");
-
-=======
-	
->>>>>>> ed4c03d4
 	Cmd = FDispatcherDelegate::CreateRaw(this, &FPluginCommandHandler::GetUnrealCVStatus);
 	Help = "Get the status of UnrealCV plugin";
 	CommandDispatcher->BindCommand("vget /unrealcv/status", Cmd, Help);
