--- conflicted
+++ resolved
@@ -3,12 +3,7 @@
 #include "StaticMeshResources.h"
 #include "UE4CVServer.h"
 #include "SceneViewport.h"
-<<<<<<< HEAD
 #include "Version.h"
-=======
-
-static TMap<uint8, uint8> DecodeColorValue; // Convert Encoded Color to Display Color, for numerical issue
->>>>>>> 49ae07b5
 
 // Utility function to generate color map
 int32 GetChannelValue(uint32 Index)
@@ -65,18 +60,11 @@
 FColor GetColorFromColorMap(int32 ObjectIndex)
 {
 	static TArray<FColor> ColorMap;
-<<<<<<< HEAD
 	int NumPerChannel = 32;
 	if (ColorMap.Num() == 0)
 	{
 		// 32 ^ 3
 		for (int32 MaxChannelIndex = 0; MaxChannelIndex < NumPerChannel; MaxChannelIndex++) // Get color map for 1000 objects
-=======
-	int MaxPerChannel = 15;
-	if (ColorMap.Num() == 0)
-	{
-		for (int32 MaxChannelIndex = 0; MaxChannelIndex < MaxPerChannel; MaxChannelIndex++) // Get color map for 1000 = 10^3 objects
->>>>>>> 49ae07b5
 		{
 			// GetColors(MaxChannelIndex, false, false, false, ColorMap);
 			GetColors(MaxChannelIndex, false, false, true , ColorMap);
@@ -88,15 +76,10 @@
 			GetColors(MaxChannelIndex, true , true , true , ColorMap);
 		}
 	}
-<<<<<<< HEAD
 	if (ObjectIndex < 0 || ObjectIndex >= pow(NumPerChannel, 3))
 	{
 		UE_LOG(LogUnrealCV, Error, TEXT("Object index %d is out of the color map boundary [%d, %d]"), ObjectIndex, 0, pow(NumPerChannel, 3));
 	}
-=======
-	check(ColorMap.Num() == pow(MaxPerChannel, 3));
-	// check(ObjectIndex >= 0 && ObjectIndex <= 1000);
->>>>>>> 49ae07b5
 	return ColorMap[ObjectIndex];
 }
 
@@ -251,38 +234,10 @@
 #endif
 			if (StaticMesh)
 			{
-<<<<<<< HEAD
-				uint32 PaintingMeshLODIndex = 0;
 				uint32 NumLODLevel = StaticMesh->RenderData->LODResources.Num();
-				check(NumLODLevel == 1);
-				FStaticMeshLODResources& LODModel = StaticMesh->RenderData->LODResources[PaintingMeshLODIndex];
-				FStaticMeshComponentLODInfo* InstanceMeshLODInfo = NULL;
-
-				// PaintingMeshLODIndex + 1 is the minimum requirement, enlarge if not satisfied
-				StaticMeshComponent->SetLODDataCount(PaintingMeshLODIndex + 1, StaticMeshComponent->LODData.Num());
-				InstanceMeshLODInfo = &StaticMeshComponent->LODData[PaintingMeshLODIndex];
-
-				// Setup OverrideVertexColors
-				// if (!InstanceMeshLODInfo->OverrideVertexColors) // TODO: Check this
+				for (uint32 PaintingMeshLODIndex = 0; PaintingMeshLODIndex < NumLODLevel; PaintingMeshLODIndex++)
 				{
-					InstanceMeshLODInfo->OverrideVertexColors = new FColorVertexBuffer;
-
-					FColor FillColor = FColor(255, 255, 255, 255);
-					InstanceMeshLODInfo->OverrideVertexColors->InitFromSingleColor(FColor::White, LODModel.GetNumVertices());
-				}
-
-				uint32 NumVertices = LODModel.GetNumVertices();
-				check(InstanceMeshLODInfo->OverrideVertexColors);
-				check(NumVertices <= InstanceMeshLODInfo->OverrideVertexColors->GetNumVertices());
-				// StaticMeshComponent->CachePaintedDataIfNecessary();
-
-				for (uint32 ColorIndex = 0; ColorIndex < NumVertices; ++ColorIndex)
-=======
-				uint32 NumLODLevel = StaticMeshComponent->StaticMesh->RenderData->LODResources.Num();
-				for (uint32 PaintingMeshLODIndex = 0; PaintingMeshLODIndex < NumLODLevel; PaintingMeshLODIndex++)
->>>>>>> 49ae07b5
-				{
-					FStaticMeshLODResources& LODModel = StaticMeshComponent->StaticMesh->RenderData->LODResources[PaintingMeshLODIndex];
+					FStaticMeshLODResources& LODModel = StaticMesh->RenderData->LODResources[PaintingMeshLODIndex];
 					FStaticMeshComponentLODInfo* InstanceMeshLODInfo = NULL;
 
 					// PaintingMeshLODIndex + 1 is the minimum requirement, enlarge if not satisfied
