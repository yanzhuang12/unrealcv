--- conflicted
+++ resolved
@@ -25,9 +25,6 @@
 !*.h
 !*.rst
 !*.md
-<<<<<<< HEAD
 !*.json
-=======
 !*.ini
-!*.uplugin
->>>>>>> 34a53fbe
+!*.uplugin