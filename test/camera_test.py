from unrealcv import client
from conftest import env
import cv2
from PIL import Image

def test_gt(env):
    client.connect()
    gt_types = ['lit', 'depth', 'normal', 'object_mask']
    for v in gt_types:
        res = client.request('vget /camera/0/{type} output/{type}.png'.format(type=v))
        print(res)
        im = cv2.imread(res)
        print(im.shape)

    # Make sure the dimension is right

<<<<<<< HEAD
from PIL import Image
import io
def test_video_stream(env):
    client.connect()
    res = client.request('vget /camera/0/lit_raw')
    image = Image.open(io.BytesIO(res))
    # print image
    # print len(res)
=======
def imread_binary(res):
    import StringIO
    import numpy as np
    PILimg = Image.open(StringIO.StringIO(res))
    img = np.array(PILimg)
    return img

def imread(res):
    return cv2.imread(res)

def test_binary_mode(env):
    client.connect()
    cmds = [
        'vget /camera/0/lit png',
        'vget /camera/0/object_mask png',
        'vget /camera/0/normal png',
    ]
    for cmd in cmds:
        print('Test %s' % cmd)
        res = client.request(cmd)
        print(len(res))
        im = imread_binary(res)
        print im.shape

    # TODO: add assert

def test_file_mode(env):
    client.connect()
    print client.request('vget /unrealcv/status')
    res = client.request('vget /camera/0/lit test.png')
    im = imread(res)
    print im.shape

    res = client.request('vget /camera/0/object_mask test.png')
    im = imread(res)
    print im.shape

if __name__ == '__main__':
    test_binary_mode(None)
    # test_file_mode(None)
>>>>>>> c88c69c7
<|MERGE_RESOLUTION|>--- conflicted
+++ resolved
@@ -14,16 +14,6 @@
 
     # Make sure the dimension is right
 
-<<<<<<< HEAD
-from PIL import Image
-import io
-def test_video_stream(env):
-    client.connect()
-    res = client.request('vget /camera/0/lit_raw')
-    image = Image.open(io.BytesIO(res))
-    # print image
-    # print len(res)
-=======
 def imread_binary(res):
     import StringIO
     import numpy as np
@@ -63,5 +53,4 @@
 
 if __name__ == '__main__':
     test_binary_mode(None)
-    # test_file_mode(None)
->>>>>>> c88c69c7
+    # test_file_mode(None)